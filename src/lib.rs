pub mod optimize {
    pub mod root_finding;
}

pub mod interpolate {
    mod cubic_bezier;
    mod cubic_spline;
    mod error_utils;
    pub mod interpolator;
    mod linear_spline;
    mod nurbs;
    pub mod parametric_curve;
    pub mod parametric_interpolator;
}

pub mod integrate {
    pub mod integrator;
<<<<<<< HEAD
    pub mod quad;
}

pub mod arithmetic {
    pub mod binomial;
}

pub mod special {
    pub mod polynomials;
}

pub mod common {
    pub mod functions;
=======
>>>>>>> 40ee6100
}<|MERGE_RESOLUTION|>--- conflicted
+++ resolved
@@ -15,7 +15,6 @@
 
 pub mod integrate {
     pub mod integrator;
-<<<<<<< HEAD
     pub mod quad;
 }
 
@@ -29,6 +28,4 @@
 
 pub mod common {
     pub mod functions;
-=======
->>>>>>> 40ee6100
 }